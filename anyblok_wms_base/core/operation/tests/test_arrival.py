--- conflicted
+++ resolved
@@ -106,7 +106,6 @@
                                                      monty='python'),
                                goods_type=self.goods_type)
         repr(arrival)
-<<<<<<< HEAD
         str(arrival)
 
     def test_not_a_container(self):
@@ -119,33 +118,4 @@
         exc = arc.exception
         str(exc)
         repr(exc)
-        self.assertEqual(exc.kwargs['offender'], wrong_loc)
-
-
-class TestOperationBase(WmsTestCase):
-    """Test the Operation base class
-
-    In these test cases, Operation.Move is considered the canonical example
-    to test some corner cases in the base Operation model.
-    """
-
-    def setUp(self):
-        super(TestOperationBase, self).setUp()
-        Goods = self.Goods
-        self.goods_type = Goods.Type.insert(code='MGT')
-        self.incoming_loc = self.insert_location("Incoming")
-        self.stock = self.insert_location("Stock")
-
-        self.Arrival = self.Operation.Arrival
-
-    def test_execute_idempotency(self):
-        op = self.Arrival.create(location=self.incoming_loc,
-                                 state='planned',
-                                 dt_execution=self.dt_test2,
-                                 goods_type=self.goods_type)
-        op.state = 'done'
-        op.execute_planned = lambda: self.fail("Should not be called")
-        op.execute()
-=======
-        str(arrival)
->>>>>>> e58c261c
+        self.assertEqual(exc.kwargs['offender'], wrong_loc)
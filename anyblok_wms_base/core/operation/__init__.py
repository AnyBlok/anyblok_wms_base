# -*- coding: utf-8 -*-
# flake8: noqa
# This file is a part of the AnyBlok / WMS Base project
#
#    Copyright (C) 2018 Georges Racinet <gracinet@anybox.fr>
#
# This Source Code Form is subject to the terms of the Mozilla Public License,
# v. 2.0. If a copy of the MPL was not distributed with this file,You can
# obtain one at http://mozilla.org/MPL/2.0/.

<<<<<<< HEAD
from . import ns
from . import base
from . import single_input
from . import arrival
from . import departure
from . import move
from . import unpack
from . import assembly
from . import apparition

def reload_declarations(reload):
    reload(ns)
    reload(single_input)
    reload(arrival)
    reload(departure)
    reload(move)
    reload(unpack)
    reload(assembly)
=======
def import_declarations(reload=None):
    from . import ns
    from . import base
    from . import single_input
    from . import arrival
    from . import departure
    from . import move
    from . import unpack
    from . import assembly

    if reload is not None:
        reload(ns)
        reload(single_input)
        reload(arrival)
        reload(departure)
        reload(move)
        reload(unpack)
        reload(assembly)
>>>>>>> dcd1556b
<|MERGE_RESOLUTION|>--- conflicted
+++ resolved
@@ -8,26 +8,6 @@
 # v. 2.0. If a copy of the MPL was not distributed with this file,You can
 # obtain one at http://mozilla.org/MPL/2.0/.
 
-<<<<<<< HEAD
-from . import ns
-from . import base
-from . import single_input
-from . import arrival
-from . import departure
-from . import move
-from . import unpack
-from . import assembly
-from . import apparition
-
-def reload_declarations(reload):
-    reload(ns)
-    reload(single_input)
-    reload(arrival)
-    reload(departure)
-    reload(move)
-    reload(unpack)
-    reload(assembly)
-=======
 def import_declarations(reload=None):
     from . import ns
     from . import base
@@ -37,6 +17,7 @@
     from . import move
     from . import unpack
     from . import assembly
+    from . import apparition
 
     if reload is not None:
         reload(ns)
@@ -46,4 +27,4 @@
         reload(move)
         reload(unpack)
         reload(assembly)
->>>>>>> dcd1556b
+        reload(apparition)